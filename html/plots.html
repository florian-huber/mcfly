--- conflicted
+++ resolved
@@ -13,22 +13,16 @@
 <div class="container">
 <script type="text/javascript" src="header.js"></script>
 
-<<<<<<< HEAD
+<form enctype="multipart/form-data" method="post">
+    <input id="json-file" type="file" onchange="loadData()"/>
+</form>
+
 <div class="row">	
     <div class="col-md-6">	  
       <div id="val-chart" >
 		<h4>
      	  Accuracy on validity set
 		</h4>
-=======
-<form enctype="multipart/form-data" method="post">
-    <input id="json-file" type="file" onchange="loadData()"/>
-</form>
-
-<div class="row">
-    <div class="col-md-6">
-      <div id="val-chart" style="width:400px;height:200px">
->>>>>>> d9d4ef17
         <div class="reset" style="visibility: hidden;">selected: <span class="filter"></span>
           <a href="javascript:valChart.filterAll();dc.redrawAll();">reset</a>
         </div>
@@ -57,8 +51,6 @@
           </div>
         </div>
     </div>
-
-
 
     <div class="col-md-6">
         <div id="chart-modeltype" >
@@ -98,7 +90,7 @@
 <script type="text/javascript" src="js/dc.js"></script>
 <script type="text/javascript" src="js/reductio.js"></script>
 <script type="text/javascript" src="flattenJson.js"></script>
-<script type="text/javascript" src ="plots.js"></script>
+<script type="text/javascript" src="plots.js"></script>
 
 </div>
 </body>
